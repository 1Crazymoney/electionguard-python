--- conflicted
+++ resolved
@@ -33,12 +33,8 @@
 deps =
     gmpy2 >= 2.1.0b4
     numpy
-<<<<<<< HEAD
-    hypothesis
+    hypothesis == 5.9.0
     jsons
-=======
-    hypothesis == 5.9.0
->>>>>>> ec55fa64
     pytest
     typish
     cover: pytest-cov
